part of mongo_dart_query;

SelectorBuilder get where => new SelectorBuilder();

class SelectorBuilder{
  static final RegExp objectIdRegexp = new RegExp(".ObjectId...([0-9a-f]{24})....");
  Map map = {};
  bool _isQuerySet = false;
  Map get _query {
    if (!_isQuerySet) {
      map['\$query'] = {};
      _isQuerySet = true;
    }
    return map['\$query'];
  }
  int paramSkip = 0;
  int paramLimit = 0;
  Map paramFields;

  String toString()=>"SelectorBuilder($map)";

  _addExpression(String fieldName, value) {
    Map exprMap = {};
    exprMap[fieldName] = value;
    if (_query.isEmpty) {
      _query[fieldName] = value;
    } else {
      _addExpressionMap(exprMap);
    }
  }
  _addExpressionMap(Map expr) {
    if (_query.containsKey('\$and')) {
      List expressions = _query['\$and'];
      expressions.add(expr);
    } else {
      var expressions = [_query];
      expressions.add(expr);
      map['\$query'] = {'\$and': expressions};
    }
  }

  SelectorBuilder eq(String fieldName,value){
    _addExpression(fieldName,value);
    return this;
  }
  SelectorBuilder id(ObjectId value){
    _addExpression('_id', value);
    return this;
  }
  SelectorBuilder ne(String fieldName, value){
    _addExpression(fieldName,{"\$ne":value});
    return this;
  }
  SelectorBuilder gt(String fieldName,value){
    _addExpression(fieldName,{"\$gt":value});
    return this;
  }
  SelectorBuilder lt(String fieldName,value){
    _addExpression(fieldName,{"\$lt":value});
    return this;
  }
  SelectorBuilder gte(String fieldName,value){
    _addExpression(fieldName,{"\$gte":value});
    return this;
  }
  SelectorBuilder lte(String fieldName,value){
    _addExpression(fieldName,{"\$lte":value});
    return this;
  }
  SelectorBuilder all(String fieldName, List values){
    _addExpression(fieldName,{"\$all":values});
    return this;
  }
  SelectorBuilder nin(String fieldName, List values){
    _addExpression(fieldName,{"\$nin":values});
    return this;
  }
  SelectorBuilder oneFrom(String fieldName, List values){
    _addExpression(fieldName,{"\$in":values});
    return this;
  }
  SelectorBuilder exists(String fieldName){
    _addExpression(fieldName,{"\$exists":true});
    return this;
  }
  SelectorBuilder notExists(String fieldName){
    _addExpression(fieldName,{"\$exists":false});
    return this;
  }
  SelectorBuilder mod(String fieldName, int value){
    _addExpression(fieldName,{"\$mod":[value,0]});
    return this;
  }
  SelectorBuilder match(String fieldName, String pattern,{bool multiLine, bool caseInsensitive, bool dotAll, bool extended}){
    _addExpression(fieldName,{'\$regex': new BsonRegexp(pattern,multiLine:multiLine, caseInsensitive:caseInsensitive,
        dotAll:dotAll,extended:extended)});
    return this;
  }

  SelectorBuilder inRange(String fieldName, min, max, {bool minInclude: true, bool maxInclude: false}) {
    Map rangeMap = {};
    if (minInclude){
      rangeMap["\$gte"] = min;
    }
    else{
      rangeMap["\$gt"] = min;
    }
    if (maxInclude){
      rangeMap["\$lte"] = max;
    }
    else{
      rangeMap["\$lt"] = max;
    }
    _addExpression(fieldName,rangeMap);
    return this;
  }
  SelectorBuilder sortBy(String fieldName, {bool descending: false}){
    _query;
    if (!map.containsKey("orderby")){
      map["orderby"] = new LinkedHashMap();
    }
    int order = 1;
    if (descending){
      order = -1;
    }
    map["orderby"][fieldName] = order;
    return this;
  }
  SelectorBuilder hint(String fieldName, {bool descending: false}){
    _query;
    if (!map.containsKey("\$hint")){
      map["\$hint"] = new LinkedHashMap();
    }
    int order = 1;
    if (descending){
      order = -1;
    }
    map["\$hint"][fieldName] = order;
    return this;
  }
<<<<<<< HEAD
=======
  SelectorBuilder hintIndex(String indexName){
    _query;
    map["\$hint"] = indexName;
    return this;
  }
>>>>>>> c8e1d238

  SelectorBuilder comment(String commentStr){
    _query;
    map["\$comment"] = commentStr;
    return this;
  }
  SelectorBuilder explain(){
    _query;
    map["\$explain"] = true;
    return this;
  }
  SelectorBuilder snapshot(){
    _query;
    map["\$snapshot"] = true;
    return this;
  }
  SelectorBuilder showDiskLoc(){
    _query;
    map["\$showDiskLoc"] = true;
    return this;
  }
  SelectorBuilder returnKey(){
    _query;
    map["\$sreturnKey"] = true;
    return this;
  }

  SelectorBuilder jsQuery(String javaScriptCode){
    _query["\$where"] = new BsonCode(javaScriptCode);
    return this;
  }


  SelectorBuilder fields(List<String> fields) {
    if (paramFields == null) {
      paramFields = {};
    }
    for (var field in fields) {
      paramFields[field] = 1;
    }
    return this;
  }
  SelectorBuilder excludeFields(List<String> fields) {
    if (paramFields == null) {
      paramFields = {};
    }
    for (var field in fields) {
      paramFields[field] = 0;
    }
    return this;
  }

  SelectorBuilder limit(int limit) {
    paramLimit = limit;
    return this;
  }

  SelectorBuilder skip(int skip) {
    paramSkip = skip;
    return this;
  }

  SelectorBuilder raw(Map rawSelector) {
    map = rawSelector;
    return this;
  }
  SelectorBuilder within(String fieldName, value){
    _addExpression(fieldName,{"\$within":{"\$box":value}});
    return this;
  }
  SelectorBuilder near(String fieldName, var value, [double maxDistance]){
    if (maxDistance != null){
      _addExpression(fieldName,{"\$near":value});
    } else {
      _addExpression(fieldName,{"\$near":value,"\$maxDistance":maxDistance});
    }
    return this;
  }
/// Combine current expression with expression in parameter.
/// [See MongoDB doc](http://docs.mongodb.org/manual/reference/operator/and/#op._S_and)
/// [SelectorBuilder] provides implicit `and` operator for chained queries so these two expression will produce
/// identical MongoDB queries
///
///     where.eq('price', 1.99).lt('qty', 20).eq('sale', true);
///     where.eq('price', 1.99).and(where.lt('qty',20)).and(where.eq('sale', true))
///
/// Both these queries would produce json map:
///
///     {'\$query': {'\$and': [{'price':1.99},{'qty': {'\$lt': 20 }}, {'sale': true }]}}
  SelectorBuilder and(SelectorBuilder other) {
    if (_query.isEmpty) {
      throw new StateError('`And` opertion is not supported on empty query');
    }
    _addExpressionMap(other._query);
    return this;
  }
/// Combine current expression with expression in parameter by logical operator **OR**.
/// [See MongoDB doc](http://docs.mongodb.org/manual/reference/operator/and/#op._S_or)
/// For example
///    inventory.find(where.eq('price', 1.99).and(where.lt('qty',20).or(where.eq('sale', true))));
///
/// This query will select all documents in the inventory collection where:
/// * the **price** field value equals 1.99 and
/// * either the **qty** field value is less than 20 or the **sale** field value is true
/// MongoDB json query from this expression would be
///      {'\$query': {'\$and': [{'price':1.99}, {'\$or': [{'qty': {'\$lt': 20 }}, {'sale': true }]}]}}
  SelectorBuilder or(SelectorBuilder other) {
    if (_query.isEmpty) {
      throw new StateError('`And` opertion is not supported on empty query');
    }
    if (_query.containsKey('\$or')) {
      List expressions = _query['\$or'];
      expressions.add(other._query);
    } else {
      var expressions = [_query];
      expressions.add(other._query);
      map['\$query'] = {'\$or': expressions};
    }
    return this;
  }

  String getQueryString(){
    var result = JSON.encode(map);
    result = result.replaceAllMapped(objectIdRegexp, (Match match)=>'ObjectId("${match.group(1)}")');
    return result;
  }

}<|MERGE_RESOLUTION|>--- conflicted
+++ resolved
@@ -138,14 +138,11 @@
     map["\$hint"][fieldName] = order;
     return this;
   }
-<<<<<<< HEAD
-=======
   SelectorBuilder hintIndex(String indexName){
     _query;
     map["\$hint"] = indexName;
     return this;
   }
->>>>>>> c8e1d238
 
   SelectorBuilder comment(String commentStr){
     _query;
